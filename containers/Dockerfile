# SPDX-FileCopyrightText: Copyright 2024 LG Electronics Inc.
# SPDX-License-Identifier: Apache-2.0

FROM rust:1.78.0-slim AS builder

RUN apt update -y && \
    apt upgrade -y && \
    apt install -y libdbus-1-dev pkg-config protobuf-compiler libssl-dev

WORKDIR /piccolo

COPY ./src/Cargo.lock \
     ./src/Cargo.toml /piccolo/
COPY ./src/api /piccolo/api
COPY ./src/api-server/ /piccolo/api-server
COPY ./src/common/ /piccolo/common
COPY ./src/gateway/ /piccolo/gateway
COPY ./src/importer/ /piccolo/importer
COPY ./src/statemanager/ /piccolo/statemanager
COPY ./src/dummy-gateway/ /piccolo/dummy-gateway
#COPY ./src/dummy-light-controller/ /piccolo/dummy-light-controller

RUN cargo build --release


FROM alpine:3.19.1
WORKDIR /piccolo

COPY ./piccolo.ini .

COPY --from=builder \
    /piccolo/target/release/api-server \
<<<<<<< HEAD
    /piccolo/target/release/gateway \
=======
    /piccolo/target/release/dummy-gateway \
#    /piccolo/target/release/dummy-light-controller \
>>>>>>> aa5b4bbf
    /piccolo/target/release/statemanager ./

COPY --from=builder /lib64 /lib64
COPY --from=builder \
    /lib/x86_64-linux-gnu/ld-linux-x86-64.so.2 \
    /lib/x86_64-linux-gnu/libgcc_s.so.1 \
    /lib/x86_64-linux-gnu/libdbus-1.so.3 \
    /lib/x86_64-linux-gnu/libdbus-1.so.3.32.4 \
    /lib/x86_64-linux-gnu/libm.so.6 \
    /lib/x86_64-linux-gnu/libc.so.6 \
    /lib/x86_64-linux-gnu/libsystemd.so.0 \
    /lib/x86_64-linux-gnu/libsystemd.so.0.35.0 \
    /lib/x86_64-linux-gnu/libcap.so.2 \
    /lib/x86_64-linux-gnu/libcap.so.2.66 \
    /lib/x86_64-linux-gnu/libgcrypt.so.20 \
    /lib/x86_64-linux-gnu/libgcrypt.so.20.4.1 \
    /lib/x86_64-linux-gnu/liblzma.so.5 \
    /lib/x86_64-linux-gnu/liblzma.so.5.4.1 \
    /lib/x86_64-linux-gnu/libzstd.so.1 \
    /lib/x86_64-linux-gnu/libzstd.so.1.5.4 \
    /lib/x86_64-linux-gnu/liblz4.so.1 \
    /lib/x86_64-linux-gnu/liblz4.so.1.9.4 \
    /lib/x86_64-linux-gnu/libgpg-error.so.0 \
    /lib/x86_64-linux-gnu/libgpg-error.so.0.33.1 /lib/x86_64-linux-gnu/

CMD sh<|MERGE_RESOLUTION|>--- conflicted
+++ resolved
@@ -30,12 +30,9 @@
 
 COPY --from=builder \
     /piccolo/target/release/api-server \
-<<<<<<< HEAD
     /piccolo/target/release/gateway \
-=======
     /piccolo/target/release/dummy-gateway \
 #    /piccolo/target/release/dummy-light-controller \
->>>>>>> aa5b4bbf
     /piccolo/target/release/statemanager ./
 
 COPY --from=builder /lib64 /lib64
