--- conflicted
+++ resolved
@@ -26,14 +26,11 @@
 //! let result = state_machine.process_state_change(state_change);
 //! ```
 
-<<<<<<< HEAD
-use common::statemanager::{ErrorCode, ResourceType, StateChange};
-=======
+
 use crate::types::{ActionCommand, HealthStatus, ResourceState, StateTransition, TransitionResult};
 use common::statemanager::{
     ErrorCode, ModelState, PackageState, ResourceType, ScenarioState, StateChange,
 };
->>>>>>> 3ff77a2d
 use std::collections::HashMap;
 use tokio::sync::mpsc;
 use tokio::time::{Duration, Instant};
@@ -1069,12 +1066,7 @@
         &mut self,
         resource_key: &str,
         state_change: &StateChange,
-<<<<<<< HEAD
-        new_state: &str,
-        resource_type: ResourceType,
-    ) {
-        todo!()
-=======
+
         new_state: i32,
         resource_type: ResourceType,
     ) {
@@ -1115,7 +1107,6 @@
         resource_state
             .metadata
             .insert("source".to_string(), state_change.source.clone());
->>>>>>> 3ff77a2d
     }
 
     // ========================================
@@ -1145,12 +1136,10 @@
         resource_name: &str,
         resource_type: ResourceType,
     ) -> Option<&ResourceState> {
-<<<<<<< HEAD
-        todo!()
-=======
+
         let resource_key = self.generate_resource_key(resource_type, resource_name);
         self.resource_states.get(&resource_key)
->>>>>>> 3ff77a2d
+
     }
 
     /// List all resources currently in a specific state
@@ -1175,11 +1164,7 @@
     pub fn list_resources_by_state(
         &self,
         resource_type: Option<ResourceType>,
-<<<<<<< HEAD
-        state: &str,
-    ) -> Vec<&ResourceState> {
-        todo!()
-=======
+
         state: i32,
     ) -> Vec<&ResourceState> {
         self.resource_states
@@ -1189,7 +1174,6 @@
                     && (resource_type.is_none() || resource_type == Some(resource.resource_type))
             })
             .collect()
->>>>>>> 3ff77a2d
     }
 
     // Utility: Convert state string to proto enum value
