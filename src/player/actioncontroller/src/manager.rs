use crate::runtime::bluechi;
use common::{
    actioncontroller::Status,
    spec::artifact::{Package, Scenario},
    Result,
};
/// Manager for coordinating scenario actions and workload operations
///
/// Responsible for:
/// - Processing scenario requests from gRPC receivers
/// - Determining appropriate actions based on scenario definitions
/// - Delegating workload operations to the appropriate runtime (Bluechi or NodeAgent)
/// - Handling state reconciliation for scenario workloads
pub struct ActionControllerManager {
    /// List of nodes managed by Bluechi
    pub bluechi_nodes: Vec<String>,
    /// List of nodes managed by NodeAgent
    pub nodeagent_nodes: Vec<String>,
    // Add other fields as needed
}

impl ActionControllerManager {
    /// Creates a new ActionControllerManager instance
    ///
    /// Initializes the manager with empty node lists. Node information
    /// should be populated after creation.
    ///
    /// # Returns
    ///
    /// A new ActionControllerManager instance
    pub fn new() -> Self {
        let mut bluechi_nodes = Vec::new();
        let mut nodeagent_nodes = Vec::new();
        let settings = common::setting::get_config();

        if settings.host.r#type == "bluechi" {
            bluechi_nodes.push(settings.host.name.clone());
        } else if settings.host.r#type == "nodeagent" {
            nodeagent_nodes.push(settings.host.name.clone());
        }

        if let Some(guests) = &settings.guest {
            for guest in guests {
                if guest.r#type == "bluechi" {
                    bluechi_nodes.push(guest.name.clone());
                } else if guest.r#type == "nodeagent" {
                    nodeagent_nodes.push(guest.name.clone());
                }
            }
        }

        Self {
            bluechi_nodes,
            nodeagent_nodes,
        }
    }

    /// Processes a trigger action request for a specific scenario
    ///
    /// Retrieves scenario information from ETCD and performs the
    /// appropriate actions based on the scenario definition.
    ///
    /// # Arguments
    ///
    /// * `scenario_name` - Name of the scenario to trigger
    ///
    /// # Returns
    ///
    /// * `Ok(())` if the action was triggered successfully
    /// * `Err(...)` if the action could not be triggered
    ///
    /// # Errors
    ///
    /// Returns an error if:
    /// - The scenario does not exist
    /// - The scenario is not allowed by policy
    /// - The runtime operation fails
    pub async fn trigger_manager_action(&self, scenario_name: &str) -> Result<()> {
        if scenario_name.trim().is_empty() {
            return Err("Invalid scenario name: cannot be empty".into());
        }
        let etcd_scenario_key = format!("scenario/{}", scenario_name);
        let scenario_str: String = match common::etcd::get(&etcd_scenario_key).await {
            Ok(value) => value,
            Err(e) => {
                return Err(format!("Scenario '{}' not found: {}", scenario_name, e).into());
            }
        };
        let scenario: Scenario = serde_yaml::from_str(&scenario_str)?;

        let action: String = scenario.get_actions();

        let etcd_package_key: String = format!("package/{}", scenario.get_targets());
        let package_str = common::etcd::get(&etcd_package_key).await?;
        let package: Package = serde_yaml::from_str(&package_str)?;

        for mi in package.get_models() {
            let model_name = format!("{}.service", mi.get_name());
            let model_node = mi.get_node();
            let node_type = if self.bluechi_nodes.contains(&model_node) {
                "bluechi"
            } else if self.nodeagent_nodes.contains(&model_node) {
                "nodeagent"
            } else {
                continue; // Skip if node type is unknown
            };

            match action.as_str() {
                "launch" => {
                    self.start_workload(&model_name, &model_node, &node_type)
                        .await?;
                }
                "terminate" => {
                    self.stop_workload(&model_name, &model_node, &node_type)
                        .await?;
                }
                "update" | "rollback" => {
                    self.stop_workload(&model_name, &model_node, &node_type)
                        .await?;
                    self.start_workload(&model_name, &model_node, &node_type)
                        .await?;
                }
                _ => {}
            }
        }

        Ok(())
    }

    /// Reconciles current and desired states for a scenario
    ///
    /// Compares the current state with the desired state for a given scenario
    /// and performs the necessary actions to align them.
    ///
    /// # Arguments
    ///
    /// * `scenario_name` - Name of the scenario
    /// * `current` - Current state value
    /// * `desired` - Desired state value
    ///
    /// # Returns
    ///
    /// * `Ok(())` if the reconciliation was successful
    /// * `Err(...)` if the reconciliation failed
    ///
    /// # Errors
    ///
    /// Returns an error if:
    /// - The scenario does not exist
    /// - The reconciliation action fails
    pub async fn reconcile_do(
        &self,
        scenario_name: String,
        current: Status,
        desired: Status,
    ) -> Result<()> {
        if current == desired {
            return Ok(());
        }

        if matches!(current, Status::None | Status::Failed | Status::Unknown) {
            return Err(format!(
                "Invalid current status: {:?}. Cannot reconcile from this state",
                current
            )
            .into());
        }

        if matches!(desired, Status::None | Status::Failed | Status::Unknown) {
            return Err(format!(
                "Invalid desired status: {:?}. Cannot set this as target state",
                desired
            )
            .into());
        }

        let etcd_scenario_key: String = format!("scenario/{}", scenario_name);
        let scenario_str = common::etcd::get(&etcd_scenario_key).await?;
        let scenario: Scenario = serde_yaml::from_str(&scenario_str)?;

        let etcd_package_key = format!("package/{}", scenario.get_targets());
        let package_str = common::etcd::get(&etcd_package_key).await?;
        let package: Package = serde_yaml::from_str(&package_str)?;

        for mi in package.get_models() {
            let model_name = format!("{}.service", mi.get_name());
            let model_node = mi.get_node();
            let node_type = if self.bluechi_nodes.contains(&model_node) {
                "bluechi"
            } else if self.nodeagent_nodes.contains(&model_node) {
                "nodeagent"
            } else {
                continue; // Skip if node type is unknown
            };

            if desired == Status::Running {
                self.start_workload(&model_name, &model_node, &node_type)
                    .await?;
            }
        }

        Ok(())
    }

    /// Creates a new workload for the specified scenario
    ///
    /// # Arguments
    ///
    /// * `scenario_name` - Name of the scenario
    ///
    /// # Returns
    ///
    /// * `Ok(())` if the workload was created successfully
    /// * `Err(...)` if the workload creation failed
    ///
    /// # Errors
    ///
    /// Returns an error if:
    /// - The scenario does not exist
    /// - The workload already exists
    /// - The runtime operation fails
    pub async fn create_workload(&self, scenario_name: String) -> Result<()> {
        // TODO: Implementation
        Ok(())
    }

    /// Deletes an existing workload for the specified scenario
    ///
    /// # Arguments
    ///
    /// * `scenario_name` - Name of the scenario
    ///
    /// # Returns
    ///
    /// * `Ok(())` if the workload was deleted successfully
    /// * `Err(...)` if the workload deletion failed
    ///
    /// # Errors
    ///
    /// Returns an error if:
    /// - The scenario does not exist
    /// - The workload does not exist
    /// - The runtime operation fails
    pub async fn delete_workload(&self, scenario_name: String) -> Result<()> {
        // TODO: Implementation
        Ok(())
    }

    /// Restarts an existing workload for the specified scenario
    ///
    /// # Arguments
    ///
    /// * `scenario_name` - Name of the scenario
    ///
    /// # Returns
    ///
    /// * `Ok(())` if the workload was restarted successfully
    /// * `Err(...)` if the workload restart failed
    ///
    /// # Errors
    ///
    /// Returns an error if:
    /// - The scenario does not exist
    /// - The workload does not exist
    /// - The runtime operation fails
    pub async fn restart_workload(&self, scenario_name: String) -> Result<()> {
        // TODO: Implementation
        Ok(())
    }

    /// Pauses an active workload for the specified scenario
    ///
    /// # Arguments
    ///
    /// * `scenario_name` - Name of the scenario
    ///
    /// # Returns
    ///
    /// * `Ok(())` if the workload was paused successfully
    /// * `Err(...)` if the workload pause failed
    ///
    /// # Errors
    ///
    /// Returns an error if:
    /// - The scenario does not exist
    /// - The workload does not exist
    /// - The workload is not in a pausable state
    /// - The runtime operation fails
    pub async fn pause_workload(&self, scenario_name: String) -> Result<()> {
        // TODO: Implementation
        Ok(())
    }

    /// Starts a paused or stopped workload for the specified scenario
    ///
    /// # Arguments
    ///
    /// * `scenario_name` - Name of the scenario
    ///
    /// # Returns
    ///
    /// * `Ok(())` if the workload was started successfully
    /// * `Err(...)` if the workload start failed
    ///
    /// # Errors
    ///
    /// Returns an error if:
    /// - The scenario does not exist
    /// - The workload does not exist
    /// - The workload is not in a startable state
    /// - The runtime operation fails
    pub async fn start_workload(
        &self,
        model_name: &str,
        node_name: &str,
        node_type: &str,
    ) -> Result<()> {
        match node_type {
            "bluechi" => {
                let cmd = bluechi::BluechiCmd {
                    command: bluechi::Command::UnitStart,
                };
                bluechi::handle_bluechi_cmd(&model_name, &node_name, cmd).await?;
            }
            "nodeagent" => {
                // let runtime = crate::runtime::nodeagent::NodeAgentRuntime::new();
                // runtime.start_workload(model_name).await?;
            }
            _ => {
                return Err(format!(
                    "Unsupported node type '{}' for workload '{}' on node '{}'",
                    node_type, model_name, node_name
                )
                .into());
            }
        }
        Ok(())
    }

    /// Stops an active workload for the specified scenario
    ///
    /// # Arguments
    ///
    /// * `scenario_name` - Name of the scenario
    ///
    /// # Returns
    ///
    /// * `Ok(())` if the workload was stopped successfully
    /// * `Err(...)` if the workload stop failed
    ///
    /// # Errors
    ///
    /// Returns an error if:
    /// - The scenario does not exist
    /// - The workload does not exist
    /// - The workload is already stopped
    /// - The runtime operation fails
    pub async fn stop_workload(
        &self,
        model_name: &str,
        node_name: &str,
        node_type: &str,
    ) -> Result<()> {
        match node_type {
            "bluechi" => {
                let cmd = bluechi::BluechiCmd {
                    command: bluechi::Command::UnitStop,
                };
                bluechi::handle_bluechi_cmd(&model_name, &node_name, cmd).await?;
            }
            "nodeagent" => {
                // let runtime = crate::runtime::nodeagent::NodeAgentRuntime::new();
                // runtime.start_workload(model_name).await?;
            }
            _ => {
                return Err(format!(
                    "Unsupported node type '{}' for workload '{}' on node '{}'",
                    node_type, model_name, node_name
                )
                .into());
            }
        }
        Ok(())
    }
}

//UNIT TEST SKELTON

#[cfg(test)]
mod tests {
    use super::*;
    use crate::runtime::bluechi::handle_bluechi_cmd;
    use common::actioncontroller::Status;
    use std::error::Error;

    #[tokio::test]
    async fn test_reconcile_do_with_valid_status() {
        // Valid scenario where reconcile_do transitions status successfully
        let manager = ActionControllerManager {
            bluechi_nodes: vec!["HPC".to_string()],
            nodeagent_nodes: vec![],
        };
        let result = manager
            .reconcile_do("antipinch-enable".into(), Status::Running, Status::Running)
            .await;
        assert!(result.is_ok());
    }

    #[tokio::test]
    async fn test_trigger_manager_action_with_valid_data() {
        common::etcd::put(
            "scenario/antipinch-enable",
            r#"
        apiVersion: v1
        kind: Scenario
        metadata:
            name: antipinch-enable
        spec:
            condition:
            action: update
            target: antipinch-enable
        "#,
        )
        .await
        .unwrap();

        common::etcd::put(
            "package/antipinch-enable",
            r#"
        apiVersion: v1
        kind: Package
        metadata:
            label: null
            name: antipinch-enable
        spec:
            pattern:
              - type: plain
            models:
              - name: antipinch-enable-core
                node: HPC
                resources:
                    volume: antipinch-volume
                    network: antipinch-network
        "#,
        )
        .await
        .unwrap();

        let manager = ActionControllerManager {
            bluechi_nodes: vec!["HPC".to_string()],
            nodeagent_nodes: vec![],
        };

        let result = manager.trigger_manager_action("antipinch-enable").await;
        if let Err(ref e) = result {
            println!("Error in trigger_manager_action: {:?}", e);
        } else {
            println!("trigger_manager_action successful");
        }
        assert!(result.is_ok());

        common::etcd::delete("scenario/antipinch-enable")
            .await
            .unwrap();
        common::etcd::delete("package/antipinch-enable")
            .await
            .unwrap();
    }

    #[tokio::test]
    async fn test_trigger_manager_action_invalid_scenario() {
        // Negative case: nonexistent scenario key
        let manager: ActionControllerManager = ActionControllerManager {
            bluechi_nodes: vec!["HPC".to_string()],
            nodeagent_nodes: vec![],
        };

        let result = manager.trigger_manager_action("invalid_scenario").await;
        assert!(result.is_err());
    }

    #[tokio::test]
    async fn test_reconcile_do_invalid_scenario_key() {
        // Negative case: nonexistent scenario key returns error
        let manager = ActionControllerManager {
            bluechi_nodes: vec!["HPC".to_string()],
            nodeagent_nodes: vec![],
        };

        let result = manager
            .reconcile_do("invalid_scenario".into(), Status::None, Status::Running)
            .await;
        assert!(result.is_err());
    }

    #[tokio::test]
    async fn test_start_workload_invalid_node_type() {
        // Negative case: unknown node type returns Ok but does nothing
        let manager = ActionControllerManager {
            bluechi_nodes: vec!["HPC".to_string()],
            nodeagent_nodes: vec![],
        };

        let result: std::result::Result<(), Box<dyn Error>> = manager
            .start_workload("antipinch-enable", "HPC", "invalid_type")
            .await;
        assert!(result.is_err());
    }

    #[tokio::test]
    async fn test_stop_workload_invalid_node_type() {
        // Negative case: unknown node type returns Ok but does nothing
        let manager: ActionControllerManager = ActionControllerManager {
            bluechi_nodes: vec!["HPC".to_string()],
            nodeagent_nodes: vec![],
        };

        let result = manager
            .stop_workload("antipinch-enable", "HPC", "invalid_type")
            .await;

        assert!(result.is_err());
    }
 
    #[test]
    fn test_manager_initializes_nodes() {
        // Ensures new() returns manager with non-empty nodes
        let manager = ActionControllerManager::new();
        assert!(!manager.bluechi_nodes.is_empty() || !manager.nodeagent_nodes.is_empty());
    }

    #[tokio::test]
    async fn test_create_delete_restart_pause_are_noops() {
        // All of these are currently no-op, so they should succeed regardless of input
        let manager = ActionControllerManager {
            bluechi_nodes: vec![],
            nodeagent_nodes: vec![],
        };

        assert!(manager.create_workload("test".into()).await.is_ok());
        assert!(manager.delete_workload("test".into()).await.is_ok());
        assert!(manager.restart_workload("test".into()).await.is_ok());
        assert!(manager.pause_workload("test".into()).await.is_ok());
    }
<<<<<<< HEAD
}
=======
}

>>>>>>> 7ba36d89
<|MERGE_RESOLUTION|>--- conflicted
+++ resolved
@@ -542,9 +542,4 @@
         assert!(manager.restart_workload("test".into()).await.is_ok());
         assert!(manager.pause_workload("test".into()).await.is_ok());
     }
-<<<<<<< HEAD
-}
-=======
-}
-
->>>>>>> 7ba36d89
+}