--- conflicted
+++ resolved
@@ -12,10 +12,6 @@
 
 [dependencies]
 common = { path = "../common" }
-<<<<<<< HEAD
-=======
-prost = "0.13.1"
->>>>>>> aa5b4bbf
 reqwest = "0.12.5"
 serde = { version = "1.0", features = ["derive"] }
 serde_yaml = "0.9"
